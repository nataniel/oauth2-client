--- conflicted
+++ resolved
@@ -24,15 +24,8 @@
     {
         return fn (array $body) => isset($body['grant_type'])
                 && $body['grant_type'] === 'password'
-<<<<<<< HEAD
                 && isset($body['username'])
-                && isset($body['password'])
-                && isset($body['scope']);
-=======
-                && !empty($body['username'])
-                && !empty($body['password']);
-        };
->>>>>>> 9df2924c
+                && isset($body['password']);
     }
 
     public function testToString(): void
