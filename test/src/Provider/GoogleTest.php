--- conflicted
+++ resolved
@@ -78,13 +78,8 @@
         $postResponse = m::mock('GuzzleHttp\Message\Response');
         $postResponse->shouldReceive('getBody')->times(1)->andReturn('{"access_token": "mock_access_token", "expires": 3600, "refresh_token": "mock_refresh_token", "uid": 1}');
 
-<<<<<<< HEAD
         $getResponse = m::mock('GuzzleHttp\Message\Response');
-        $getResponse->shouldReceive('getBody')->times(4)->andReturn('{"id": 12345, "name": "mock_name", "given_name": "mock_first_name", "family_name": "mock_last_name", "email": "mock_email"}');
-=======
-        $getResponse = m::mock('Guzzle\Http\Message\Response');
         $getResponse->shouldReceive('getBody')->times(4)->andReturn('{"emails": [{"value": "mock_email"}],"id": "12345","displayName": "mock_name","name": {"familyName": "mock_last_name","givenName": "mock_first_name"},"image": {"url": "mock_image_url"}}');
->>>>>>> 1d790ed1
 
         $client = m::mock('GuzzleHttp\Client');
         $client->shouldReceive('post')->times(1)->andReturn($postResponse);
