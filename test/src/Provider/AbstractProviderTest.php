<?php

namespace League\OAuth2\Client\Test\Provider;

use League\OAuth2\Client\Provider\AbstractProvider;
use League\OAuth2\Client\Test\Provider\Fake as MockProvider;
use League\OAuth2\Client\Grant\GrantInterface;
use League\OAuth2\Client\Grant\GrantFactory;
use League\OAuth2\Client\Token\AccessToken;
use League\OAuth2\Client\Tool\RequestFactory;
use League\OAuth2\Client\Provider\Exception\IdentityProviderException;
use RandomLib\Factory as RandomFactory;
use RandomLib\Generator as RandomGenerator;
use Psr\Http\Message\ResponseInterface;
use Psr\Http\Message\RequestInterface;
use Psr\Http\Message\StreamInterface;
use GuzzleHttp\Exception\BadResponseException;
use GuzzleHttp\ClientInterface;

use Mockery as m;

class AbstractProviderTest extends \PHPUnit_Framework_TestCase
{
    /**
     * @var AbstractProvider
     */
    protected $provider;

    protected function setUp()
    {
        $this->provider = new MockProvider([
            'clientId' => 'mock_client_id',
            'clientSecret' => 'mock_secret',
            'redirectUri' => 'none',
        ]);
    }

    public function tearDown()
    {
        m::close();
        parent::tearDown();
    }

    /**
     * @expectedException League\OAuth2\Client\Grant\InvalidGrantException
     */
    public function testInvalidGrantString()
    {
        $this->provider->getAccessToken('invalid_grant', ['invalid_parameter' => 'none']);
    }

    /**
     * @expectedException League\OAuth2\Client\Grant\InvalidGrantException
     */
    public function testInvalidGrantObject()
    {
        $grant = new \StdClass();
        $this->provider->getAccessToken($grant, ['invalid_parameter' => 'none']);
    }

    public function testAuthorizationUrlStateParam()
    {
        $this->assertContains('state=XXX', $this->provider->getAuthorizationUrl([
            'state' => 'XXX'
        ]));
    }

    /**
     * Tests https://github.com/thephpleague/oauth2-client/issues/134
     */
    public function testConstructorSetsProperties()
    {
        $options = [
            'clientId' => '1234',
            'clientSecret' => '4567',
            'redirectUri' => 'http://example.org/redirect',
            'httpBuildEncType' => 4,
        ];

        $mockProvider = new MockProvider($options);

        foreach ($options as $key => $value) {
            $this->assertAttributeEquals($value, $key, $mockProvider);
        }
    }

    public function testConstructorSetsClientOptions()
    {
        $timeout = rand(100, 900);

        $mockProvider = new MockProvider(compact('timeout'));

        $config = $mockProvider->getHttpClient()->getConfig();

        $this->assertContains('timeout', $config);
        $this->assertEquals($timeout, $config['timeout']);
    }

    public function testConstructorSetsGrantFactory()
    {
        $mockAdapter = m::mock(GrantFactory::class);

        $mockProvider = new MockProvider([], ['grantFactory' => $mockAdapter]);
        $this->assertSame($mockAdapter, $mockProvider->getGrantFactory());
    }

    public function testConstructorSetsHttpAdapter()
    {
        $mockAdapter = m::mock(ClientInterface::class);

        $mockProvider = new MockProvider([], ['httpClient' => $mockAdapter]);
        $this->assertSame($mockAdapter, $mockProvider->getHttpClient());
    }

    public function testConstructorSetsRandomFactory()
    {
        $mockAdapter = m::mock('RandomLib\Factory');

        $mockProvider = new MockProvider([], ['randomFactory' => $mockAdapter]);
        $this->assertSame($mockAdapter, $mockProvider->getRandomFactory());
    }

    public function testConstructorSetsRequestFactory()
    {
        $mockAdapter = m::mock(RequestFactory::class);

        $mockProvider = new MockProvider([], ['requestFactory' => $mockAdapter]);
        $this->assertSame($mockAdapter, $mockProvider->getRequestFactory());
    }

    public function testSetRedirectHandler()
    {
        $this->testFunction = false;
        $this->state = false;

        $callback = function ($url, $provider) {
            $this->testFunction = $url;
            $this->state = $provider->getState();
        };

        $this->provider->authorize([], $callback);

        $this->assertNotFalse($this->testFunction);
        $this->assertAttributeEquals($this->state, 'state', $this->provider);
    }

    /**
     * @dataProvider userPropertyProvider
     */
    public function testGetUserProperties($response, $name = null, $email = null, $id = null)
    {
        $provider = new MockProvider([
          'clientId' => 'mock_client_id',
          'clientSecret' => 'mock_secret',
          'redirectUri' => 'none',
        ]);

        $token = new AccessToken(['access_token' => 'abc', 'expires_in' => 3600]);

        $stream = m::mock(StreamInterface::class);
        $stream->shouldReceive('__toString')->times(1)->andReturn(
            json_encode(compact('id', 'name', 'email'))
        );

        $response = m::mock(ResponseInterface::class);
        $response->shouldReceive('getBody')->times(1)->andReturn($stream);
        $response->shouldReceive('getHeader')->with('content-type')->times(1)->andReturn('application/json');

        $url = $provider->urlUserDetails($token);

        $client = m::mock(ClientInterface::class);
        $client->shouldReceive('send')->with(
            m::on(function ($request) use ($url) {
                return $request->getMethod() === 'GET'
                    && $request->hasHeader('Authorization')
                    && (string) $request->getUri() === $url;
            })
        )->times(1)->andReturn($response);

        $provider->setHttpClient($client);

        $user = $provider->getUserDetails($token);

        $this->assertEquals($id, $user->getUserId());
        $this->assertEquals($name, $user->getUserScreenName());
        $this->assertEquals($email, $user->getUserEmail());
    }

    public function userPropertyProvider()
    {
        $response = [
            'id'    => 1,
            'email' => 'test@example.com',
            'name'  => 'test',
        ];

        $response2 = [
            'id'    => null,
            'email' => null,
            'name'  => null,
        ];

        $response3 = [];

        return [
            'full response'  => [$response, 'test', 'test@example.com', 1],
            'empty response' => [$response2],
            'no response'    => [$response3],
        ];
    }

    public function getHeadersTest()
    {
        $provider = $this->getMockForAbstractClass(
            '\League\OAuth2\Client\Provider\AbstractProvider',
            [
              [
                  'clientId'     => 'mock_client_id',
                  'clientSecret' => 'mock_secret',
                  'redirectUri'  => 'none',
              ]
            ]
        );

        /**
         * @var $provider AbstractProvider
         */
        $this->assertEquals([], $provider->getHeaders());
        $this->assertEquals([], $provider->getHeaders('mock_token'));

        $provider->authorizationHeader = 'Bearer';
        $this->assertEquals(['Authorization' => 'Bearer abc'], $provider->getHeaders('abc'));

        $token = new AccessToken(['access_token' => 'xyz', 'expires_in' => 3600]);
        $this->assertEquals(['Authorization' => 'Bearer xyz'], $provider->getHeaders($token));
    }

    public function testScopesOverloadedDuringAuthorize()
    {
        $url = $this->provider->getAuthorizationUrl();

        parse_str(parse_url($url, PHP_URL_QUERY), $qs);

        $this->assertArrayHasKey('scope', $qs);
        $this->assertSame('test', $qs['scope']);

        $url = $this->provider->getAuthorizationUrl(['scope' => ['foo', 'bar']]);

        parse_str(parse_url($url, PHP_URL_QUERY), $qs);

        $this->assertArrayHasKey('scope', $qs);
        $this->assertSame('foo,bar', $qs['scope']);
    }

    public function testRandomGeneratorCreatesRandomState()
    {
        $xstate = str_repeat('x', 32);

        $generator = m::mock(RandomGenerator::class);
        $generator->shouldReceive('generateString')->with(32)->times(1)->andReturn($xstate);

        $factory = m::mock(RandomFactory::class);
        $factory->shouldReceive('getMediumStrengthGenerator')->times(1)->andReturn($generator);

        $provider = new MockProvider([], ['randomFactory' => $factory]);

        $url = $provider->getAuthorizationUrl();

        parse_str(parse_url($url, PHP_URL_QUERY), $qs);

        $this->assertArrayHasKey('state', $qs);
        $this->assertSame($xstate, $qs['state']);

        // Same test, but using the non-mock implementation
        $url = $this->provider->getAuthorizationUrl();

        parse_str(parse_url($url, PHP_URL_QUERY), $qs);

        $this->assertRegExp('/^[a-zA-Z0-9\/+]{32}$/', $qs['state']);
    }

    public function testErrorResponsesCanBeCustomizedAtTheProvider()
    {
        $provider = new MockProvider([
          'clientId' => 'mock_client_id',
          'clientSecret' => 'mock_secret',
          'redirectUri' => 'none',
        ]);


        $stream = m::mock(StreamInterface::class);
        $stream->shouldReceive('__toString')->times(1)->andReturn(
            '{"error":"Foo error","code":1337}'
        );

        $response = m::mock(ResponseInterface::class);
        $response->shouldReceive('getBody')->times(1)->andReturn($stream);
        $response->shouldReceive('getHeader')->with('content-type')->times(1)->andReturn('application/json');

        $method = $provider->getAccessTokenMethod();
        $url = $provider->urlAccessToken();

        $client = m::mock(ClientInterface::class);
        $client->shouldReceive('send')->with(
            m::on(function ($request) use ($method, $url) {
                return $request->getMethod() === $method
                    && (string) $request->getUri() === $url;
            })
        )->times(1)->andReturn($response);

        $provider->setHttpClient($client);

        $errorMessage = '';
        $errorCode = 0;

        try {
            $provider->getAccessToken('authorization_code', ['code' => 'mock_authorization_code']);
        } catch (IdentityProviderException $e) {
            $errorMessage = $e->getMessage();
            $errorCode = $e->getCode();
        }

        $this->assertEquals('Foo error', $errorMessage);
        $this->assertEquals(1337, $errorCode);
    }

    /**
     * @expectedException \League\OAuth2\Client\Provider\Exception\IdentityProviderException
     */
    public function testClientErrorTriggersProviderException()
    {
        $provider = new MockProvider([
          'clientId' => 'mock_client_id',
          'clientSecret' => 'mock_secret',
          'redirectUri' => 'none',
        ]);

        $stream = m::mock(StreamInterface::class);
        $stream->shouldReceive('__toString')->times(1)->andReturn(
            '{"error":"Foo error","code":1337}'
        );

        $request = m::mock(RequestInterface::class);

        $response = m::mock(ResponseInterface::class);
        $response->shouldReceive('getStatusCode')->times(1)->andReturn(400);
        $response->shouldReceive('getBody')->times(1)->andReturn($stream);
        $response->shouldReceive('getHeader')->with('content-type')->andReturn('application/json');

        $exception = new BadResponseException(
            'test exception',
            $request,
            $response
        );

        $method = $provider->getAccessTokenMethod();
        $url    = $provider->urlAccessToken();

        $client = m::mock(ClientInterface::class);
        $client->shouldReceive('send')->with(
            m::on(function ($request) use ($method, $url) {
                return $request->getMethod() === $method
                    && (string) $request->getUri() === $url;
            })
        )->times(1)->andThrow($exception);

        $provider->setHttpClient($client);
<<<<<<< HEAD

        $provider->getAccessToken('authorization_code', ['code' => 'mock_authorization_code']);
    }

    /**
     * @expectedException \UnexpectedValueException
     */
    public function testParseResponseJsonFailure()
    {
        $provider = new MockProvider([
          'clientId' => 'mock_client_id',
          'clientSecret' => 'mock_secret',
          'redirectUri' => 'none',
        ]);

        $stream = m::mock(StreamInterface::class);
        $stream->shouldReceive('__toString')->times(1)->andReturn(
            'not json'
        );

        $response = m::mock(ResponseInterface::class);
        $response->shouldReceive('getBody')->times(1)->andReturn($stream);

        $method = $provider->getAccessTokenMethod();
        $url    = $provider->urlAccessToken();

        $client = m::mock(ClientInterface::class);
        $client->shouldReceive('send')->with(
            m::on(function ($request) use ($method, $url) {
                return $request->getMethod() === $method
                    && (string) $request->getUri() === $url;
            })
        )->times(1)->andReturn($response);

        $provider->setHttpClient($client);

=======
>>>>>>> 5a7fa5dc
        $provider->getAccessToken('authorization_code', ['code' => 'mock_authorization_code']);
    }

    public function testAuthenticatedRequestAndResponse()
    {
        $provider = new MockProvider();

        $token = new AccessToken(['access_token' => 'abc', 'expires_in' => 3600]);

        $request = $provider->getAuthenticatedRequest('get', 'https://api.example.com/v1/test', $token);
        $this->assertInstanceOf(RequestInterface::class, $request);

        // Authorization header should contain the token
        $header = $request->getHeader('Authorization');
        $this->assertContains('Bearer abc', $header);

        $stream = m::mock(StreamInterface::class);
        $stream->shouldReceive('__toString')->times(1)->andReturn(
            '{"example":"response"}'
        );

        $response = m::mock(ResponseInterface::class);
        $response->shouldReceive('getBody')->times(1)->andReturn($stream);
        $response->shouldReceive('getHeader')->with('content-type')->times(1)->andReturn('application/json');

        $client = m::mock(ClientInterface::class);
        $client->shouldReceive('send')->with($request)->andReturn($response);

        $provider->setHttpClient($client);

        // Final result should be a parsed response
        $result = $provider->getResponse($request);
        $this->assertSame(['example' => 'response'], $result);
    }

    public function getAccessTokenMethodProvider()
    {
        return [
            ['GET'],
            ['POST'],
        ];
    }

    /**
     * @dataProvider getAccessTokenMethodProvider
     */
    public function testGetAccessToken($method)
    {
        $provider = new MockProvider([
          'clientId' => 'mock_client_id',
          'clientSecret' => 'mock_secret',
          'redirectUri' => 'none',
        ]);

        $provider->setAccessTokenMethod($method);

        $grant_name = 'mock';
        $raw_response = ['access_token' => 'okay', 'expires' => time() + 3600, 'uid' => 3];
        $token = new AccessToken($raw_response);

        $contains_correct_grant_type = function ($params) use ($grant_name) {
            return is_array($params) && $params['grant_type'] === $grant_name;
        };

        $grant = m::mock(GrantInterface::class);
        $grant->shouldReceive('__toString')
              ->times(1)
              ->andReturn($grant_name);
        $grant->shouldReceive('prepRequestParams')
              ->with(
                  m::on($contains_correct_grant_type),
                  m::type('array')
              )
              ->andReturn([]);
        $grant->shouldReceive('handleResponse')
              ->with($raw_response)
              ->andReturn($token);

        $stream = m::mock(StreamInterface::class);
        $stream->shouldReceive('__toString')->times(1)->andReturn(
            json_encode($raw_response)
        );

        $response = m::mock(ResponseInterface::class);
        $response->shouldReceive('getBody')->times(1)->andReturn($stream);
        $response->shouldReceive('getHeader')->with('content-type')->times(1)->andReturn('application/json');

        $method = $provider->getAccessTokenMethod();
        $url    = $provider->urlAccessToken();

        $client = m::mock(ClientInterface::class);
        $client->shouldReceive('send')->with(
            m::on(function ($request) use ($method, $url) {
                return $request->getMethod() === $method
                    && (string) $request->getUri() === $url;
            })
        )->times(1)->andReturn($response);

        $provider->setHttpClient($client);

        $result = $provider->getAccessToken($grant, ['code' => 'mock_authorization_code']);

        $this->assertSame($result, $token);
        $this->assertSame($raw_response['uid'], $token->getUid());
        $this->assertSame($raw_response['access_token'], $token->getToken());
        $this->assertSame($raw_response['expires'], $token->getExpires());
    }

    /**
     * @expectedException InvalidArgumentException
     */
    public function testInvalidAccessTokenMethod()
    {
        $provider = new MockProvider([
          'clientId' => 'mock_client_id',
          'clientSecret' => 'mock_secret',
          'redirectUri' => 'none',
        ]);

        $provider->setAccessTokenMethod('PUT');
        $provider->getAccessToken('authorization_code', ['code' => 'mock_authorization_code']);
    }

    public function getPrivateMethod($class, $name)
    {
        $class = new \ReflectionClass($class);
        $method = $class->getMethod($name);
        $this->assertFalse($method->isPublic());
        $method->setAccessible(true);
        return $method;
    }

    private function _testParse($body, $type, $expected = null)
    {
        $method = $this->getPrivateMethod('League\OAuth2\Client\Provider\AbstractProvider', 'parseResponse');

        $stream = m::mock('Psr\Http\Message\StreamInterface');
        $stream->shouldReceive('__toString')->times(1)->andReturn($body);

        $response = m::mock('Psr\Http\Message\ResponseInterface');
        $response->shouldReceive('getBody')->andReturn($stream);
        $response->shouldReceive('getHeader')->with('content-type')->andReturn($type);

        $this->assertEquals($expected, $method->invoke($this->provider, $response));
    }

    public function testParseJson()
    {
        $this->_testParse('{"a": 1}', 'application/json', ['a' => 1]);
    }

    public function testParseUnknownType()
    {
        $this->_testParse('success', 'unknown/mime', 'success');
    }

    public function testParseUrlParams()
    {
        $this->_testParse('a=1&b=2', 'application/x-www-form-urlencoded', ['a' => 1, 'b' => 2]);
    }

    /**
     * @expectedException UnexpectedValueException
     */
    public function testParseResponseJsonFailure()
    {
        $this->_testParse('{a: 1}', 'application/json');
    }
}<|MERGE_RESOLUTION|>--- conflicted
+++ resolved
@@ -365,45 +365,6 @@
         )->times(1)->andThrow($exception);
 
         $provider->setHttpClient($client);
-<<<<<<< HEAD
-
-        $provider->getAccessToken('authorization_code', ['code' => 'mock_authorization_code']);
-    }
-
-    /**
-     * @expectedException \UnexpectedValueException
-     */
-    public function testParseResponseJsonFailure()
-    {
-        $provider = new MockProvider([
-          'clientId' => 'mock_client_id',
-          'clientSecret' => 'mock_secret',
-          'redirectUri' => 'none',
-        ]);
-
-        $stream = m::mock(StreamInterface::class);
-        $stream->shouldReceive('__toString')->times(1)->andReturn(
-            'not json'
-        );
-
-        $response = m::mock(ResponseInterface::class);
-        $response->shouldReceive('getBody')->times(1)->andReturn($stream);
-
-        $method = $provider->getAccessTokenMethod();
-        $url    = $provider->urlAccessToken();
-
-        $client = m::mock(ClientInterface::class);
-        $client->shouldReceive('send')->with(
-            m::on(function ($request) use ($method, $url) {
-                return $request->getMethod() === $method
-                    && (string) $request->getUri() === $url;
-            })
-        )->times(1)->andReturn($response);
-
-        $provider->setHttpClient($client);
-
-=======
->>>>>>> 5a7fa5dc
         $provider->getAccessToken('authorization_code', ['code' => 'mock_authorization_code']);
     }
 
