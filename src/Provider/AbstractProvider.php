<?php

/**
 * This file is part of the league/oauth2-client library
 *
 * For the full copyright and license information, please view the LICENSE
 * file that was distributed with this source code.
 *
 * @copyright Copyright (c) Alex Bilbie <hello@alexbilbie.com>
 * @license http://opensource.org/licenses/MIT MIT
 * @link http://thephpleague.com/oauth2-client/ Documentation
 * @link https://packagist.org/packages/league/oauth2-client Packagist
 * @link https://github.com/thephpleague/oauth2-client GitHub
 */

declare(strict_types=1);

namespace League\OAuth2\Client\Provider;

use GuzzleHttp\Exception\BadResponseException;
use InvalidArgumentException;
use League\OAuth2\Client\Grant\AbstractGrant;
use League\OAuth2\Client\Grant\GrantFactory;
use League\OAuth2\Client\OptionProvider\OptionProviderInterface;
use League\OAuth2\Client\OptionProvider\PostAuthOptionProvider;
use League\OAuth2\Client\Provider\Exception\IdentityProviderException;
use League\OAuth2\Client\Token\AccessToken;
use League\OAuth2\Client\Token\AccessTokenInterface;
use League\OAuth2\Client\Tool\ArrayAccessorTrait;
use League\OAuth2\Client\Tool\GuardedPropertyTrait;
use League\OAuth2\Client\Tool\QueryBuilderTrait;
use Psr\Http\Client\ClientExceptionInterface;
use Psr\Http\Client\ClientInterface;
use Psr\Http\Message\RequestFactoryInterface;
use Psr\Http\Message\RequestInterface;
use Psr\Http\Message\ResponseInterface;
use Psr\Http\Message\StreamFactoryInterface;
use UnexpectedValueException;

use function array_merge;
use function array_merge_recursive;
use function base64_encode;
use function bin2hex;
use function hash;
use function header;
use function implode;
use function is_array;
use function is_string;
use function json_decode;
use function json_last_error;
use function json_last_error_msg;
use function parse_str;
use function random_bytes;
use function sprintf;
use function strpos;
use function strstr;
use function strtr;
use function substr;
use function trim;

use const JSON_ERROR_NONE;

/**
 * Represents a service provider (authorization server).
 *
 * @link http://tools.ietf.org/html/rfc6749#section-1.1 Roles (RFC 6749, §1.1)
 */
abstract class AbstractProvider
{
    use ArrayAccessorTrait;
    use GuardedPropertyTrait;
    use QueryBuilderTrait;

    /**
     * Key used in a token response to identify the resource owner.
     */
    public const ACCESS_TOKEN_RESOURCE_OWNER_ID = null;

    /**
     * HTTP method used to fetch access tokens.
     */
    public const METHOD_GET = 'GET';

    /**
     * HTTP method used to fetch access tokens.
     */
    public const METHOD_POST = 'POST';

    /**
     * PKCE method used to fetch authorization token.
     *
     * The PKCE code challenge will be hashed with sha256 (recommended).
     */
    public const PKCE_METHOD_S256 = 'S256';

    /**
     * PKCE method used to fetch authorization token.
     *
     * The PKCE code challenge will be sent as plain text, this is NOT recommended.
     * Only use `plain` if no other option is possible.
     */
    public const PKCE_METHOD_PLAIN = 'plain';

    protected string $clientId;
    protected string $clientSecret;
    protected string $redirectUri;
    protected string $state;
    protected ?string $pkceCode = null;
    protected GrantFactory $grantFactory;
    protected RequestFactoryInterface $requestFactory;
    protected StreamFactoryInterface $streamFactory;
    protected ClientInterface $httpClient;
    protected OptionProviderInterface $optionProvider;

    /**
     * Constructs an OAuth 2.0 service provider.
     *
     * @param array<string, mixed> $options An array of options to set on this
     *     provider. Options include `clientId`, `clientSecret`, `redirectUri`,
     *     and `state`. Individual providers may introduce more options, as needed.
     * @param array<string, mixed> $collaborators An array of collaborators that
     *     may be used to override this provider's default behavior. Collaborators
     *     include `grantFactory`, `requestFactory`, and `httpClient`. Individual
     *     providers may introduce more collaborators, as needed.
     */
    public function __construct(array $options = [], array $collaborators = [])
    {
        // We'll let the GuardedPropertyTrait handle mass assignment of incoming
        // options, skipping any blacklisted properties defined in the provider
        $this->fillProperties($options);

        if (!isset($collaborators['grantFactory'])) {
            $collaborators['grantFactory'] = new GrantFactory();
        }
        $this->setGrantFactory($collaborators['grantFactory']);

        if (!isset($collaborators['requestFactory'])) {
            throw new InvalidArgumentException('No request factory set');
        }
        $this->setRequestFactory($collaborators['requestFactory']);

        if (!isset($collaborators['streamFactory'])) {
            throw new InvalidArgumentException('No stream factory set');
        }
        $this->setStreamFactory($collaborators['streamFactory']);

        if (!isset($collaborators['httpClient'])) {
            throw new InvalidArgumentException('No http client set');
        }
        $this->setHttpClient($collaborators['httpClient']);

        if (!isset($collaborators['optionProvider'])) {
            $collaborators['optionProvider'] = new PostAuthOptionProvider();
        }
        $this->setOptionProvider($collaborators['optionProvider']);
    }

    /**
     * Returns the list of options that can be passed to the HttpClient
     *
     * @param array<string, mixed> $options An array of options to set on this provider.
     *     Options include `clientId`, `clientSecret`, `redirectUri`, and `state`.
     *     Individual providers may introduce more options, as needed.
     *
     * @return list<string> The options to pass to the HttpClient constructor
     */
    protected function getAllowedClientOptions(array $options)
    {
        $clientOptions = ['timeout', 'proxy'];

        // Only allow turning off ssl verification if it's for a proxy
        if (isset($options['proxy'])) {
            $clientOptions[] = 'verify';
        }

        return $clientOptions;
    }

    /**
     * Sets the grant factory instance.
     *
     * @return self
     */
    public function setGrantFactory(GrantFactory $factory)
    {
        $this->grantFactory = $factory;

        return $this;
    }

    /**
     * Returns the current grant factory instance.
     *
     * @return GrantFactory
     */
    public function getGrantFactory()
    {
        return $this->grantFactory;
    }

    /**
     * Sets the request factory instance.
     *
     * @return self
     */
    public function setRequestFactory(RequestFactoryInterface $factory)
    {
        $this->requestFactory = $factory;

        return $this;
    }

    /**
     * Returns the request factory instance.
     *
     * @return RequestFactoryInterface
     */
    public function getRequestFactory()
    {
        return $this->requestFactory;
    }

    /**
     * Sets the stream factory instance.
     *
     * @return self
     */
    public function setStreamFactory(StreamFactoryInterface $factory)
    {
        $this->streamFactory = $factory;

        return $this;
    }

    /**
     * Returns the stream factory instance.
     *
     * @return StreamFactoryInterface
     */
    public function getStreamFactory()
    {
        return $this->streamFactory;
    }

    /**
     * Sets the HTTP client instance.
     *
     * @return self
     */
    public function setHttpClient(ClientInterface $client)
    {
        $this->httpClient = $client;

        return $this;
    }

    /**
     * Returns the HTTP client instance.
     *
     * @return ClientInterface
     */
    public function getHttpClient()
    {
        return $this->httpClient;
    }

    /**
     * Sets the option provider instance.
     *
     * @return self
     */
    public function setOptionProvider(OptionProviderInterface $provider)
    {
        $this->optionProvider = $provider;

        return $this;
    }

    /**
     * Returns the option provider instance.
     *
     * @return OptionProviderInterface
     */
    public function getOptionProvider()
    {
        return $this->optionProvider;
    }

    /**
     * Returns the current value of the state parameter.
     *
     * This can be accessed by the redirect handler during authorization.
     *
     * @return string
     */
    public function getState()
    {
        return $this->state;
    }

    /**
     * Set the value of the pkceCode parameter.
     *
     * When using PKCE this should be set before requesting an access token.
     *
     * @return self
     */
    public function setPkceCode(string $pkceCode)
    {
        $this->pkceCode = $pkceCode;

        return $this;
    }

    /**
     * Returns the current value of the pkceCode parameter.
     *
     * This can be accessed by the redirect handler during authorization.
     *
     * @return string | null
     */
    public function getPkceCode()
    {
        return $this->pkceCode;
    }

    /**
     * Returns the base URL for authorizing a client.
     *
     * Eg. https://oauth.service.com/authorize
     *
     * @return string
     */
    abstract public function getBaseAuthorizationUrl();

    /**
     * Returns the base URL for requesting an access token.
     *
     * Eg. https://oauth.service.com/token
     *
     * @param array<string, mixed> $params
     *
     * @return string
     */
    abstract public function getBaseAccessTokenUrl(array $params);

    /**
     * Returns the URL for requesting the resource owner's details.
     *
     * @return string
     */
    abstract public function getResourceOwnerDetailsUrl(AccessToken $token);

    /**
     * Returns a new random string to use as the state parameter in an
     * authorization flow.
     *
     * @param  int $length Length of the random string to be generated.
     *
     * @return string
     */
    protected function getRandomState(int $length = 32)
    {
        // Converting bytes to hex will always double length. Hence, we can reduce
        // the amount of bytes by half to produce the correct length.
        return bin2hex(random_bytes($length / 2));
    }

    /**
     * Returns a new random string to use as PKCE code_verifier and
     * hashed as code_challenge parameters in an authorization flow.
     * Must be between 43 and 128 characters long.
     *
     * @param  int $length Length of the random string to be generated.
     * @return string
     */
    protected function getRandomPkceCode(int $length = 64)
    {
        return substr(
            strtr(
                base64_encode(random_bytes($length)),
                '+/',
                '-_',
            ),
            0,
            $length,
        );
    }

    /**
     * Returns the default scopes used by this provider.
     *
     * This should only be the scopes that are required to request the details
     * of the resource owner, rather than all the available scopes.
     *
     * @return list<string>
     */
    abstract protected function getDefaultScopes();

    /**
     * Returns the string that should be used to separate scopes when building
     * the URL for requesting an access token.
     *
     * @return string Scope separator, defaults to ','
     */
    protected function getScopeSeparator()
    {
        return ',';
    }

    /**
     * @return string | null
     */
    protected function getPkceMethod()
    {
        return null;
    }

    /**
     * Returns authorization parameters based on provided options.
     *
<<<<<<< HEAD
     * @param array<string, mixed> $options
     *
     * @return array<string, mixed> Authorization parameters
=======
     * @param  array $options
     * @return array Authorization parameters
     * @throws InvalidArgumentException
>>>>>>> 8dc01b2b
     */
    protected function getAuthorizationParameters(array $options)
    {
        if (!isset($options['state'])) {
            $options['state'] = $this->getRandomState();
        }

        if (!isset($options['scope'])) {
            $options['scope'] = $this->getDefaultScopes();
        }

        $options += [
            'response_type' => 'code',
            'approval_prompt' => 'auto',
        ];

        if (is_array($options['scope'])) {
            $separator = $this->getScopeSeparator();
            $options['scope'] = implode($separator, $options['scope']);
        }

        // Store the state as it may need to be accessed later on.
        $this->state = $options['state'];

        $pkceMethod = $this->getPkceMethod();
        if ($pkceMethod !== null) {
            $this->pkceCode = $this->getRandomPkceCode();
            if ($pkceMethod === static::PKCE_METHOD_S256) {
                $options['code_challenge'] = trim(
                    strtr(
                        base64_encode(hash('sha256', $this->pkceCode, true)),
                        '+/',
                        '-_',
                    ),
                    '=',
                );
            } elseif ($pkceMethod === static::PKCE_METHOD_PLAIN) {
                $options['code_challenge'] = $this->pkceCode;
            } else {
                throw new InvalidArgumentException('Unknown PKCE method "' . $pkceMethod . '".');
            }
            $options['code_challenge_method'] = $pkceMethod;
        }

        // Business code layer might set a different redirect_uri parameter
        // depending on the context, leave it as-is
        if (!isset($options['redirect_uri'])) {
            $options['redirect_uri'] = $this->redirectUri;
        }

        $options['client_id'] = $this->clientId;

        return $options;
    }

    /**
     * Builds the authorization URL's query string.
     *
     * @param array<string, mixed> $params Query parameters
     *
     * @return string Query string
     */
    protected function getAuthorizationQuery(array $params)
    {
        return $this->buildQueryString($params);
    }

    /**
     * Builds the authorization URL.
     *
     * @param array<string, mixed> $options
     *
     * @return string Authorization URL
     * @throws InvalidArgumentException
     */
    public function getAuthorizationUrl(array $options = [])
    {
        $base = $this->getBaseAuthorizationUrl();
        $params = $this->getAuthorizationParameters($options);
        $query = $this->getAuthorizationQuery($params);

        return $this->appendQuery($base, $query);
    }

    /**
     * Redirects the client for authorization.
     *
     * @param array<string, mixed> $options
     *
     * @return mixed
     * @throws InvalidArgumentException
     */
    public function authorize(
        array $options = [],
        ?callable $redirectHandler = null,
    ) {
        $url = $this->getAuthorizationUrl($options);
        if ($redirectHandler) {
            return $redirectHandler($url, $this);
        }

        // @codeCoverageIgnoreStart
        header('Location: ' . $url);
        exit;
        // @codeCoverageIgnoreEnd
    }

    /**
     * Appends a query string to a URL.
     *
     * @param  string $url The URL to append the query to
     * @param  string $query The HTTP query string
     * @return string The resulting URL
     */
    protected function appendQuery(string $url, string $query)
    {
        $query = trim($query, '?&');

        if ($query) {
            $glue = strstr($url, '?') === false ? '?' : '&';

            return $url . $glue . $query;
        }

        return $url;
    }

    /**
     * Returns the method to use when requesting an access token.
     *
     * @return string HTTP method
     */
    protected function getAccessTokenMethod()
    {
        return self::METHOD_POST;
    }

    /**
     * Returns the key used in the access token response to identify the resource owner.
     *
     * @return string | null Resource owner identifier key
     */
    protected function getAccessTokenResourceOwnerId()
    {
        return static::ACCESS_TOKEN_RESOURCE_OWNER_ID;
    }

    /**
     * Builds the access token URL's query string.
     *
     * @param array<string, mixed> $params Query parameters
     *
     * @return string Query string
     */
    protected function getAccessTokenQuery(array $params)
    {
        return $this->buildQueryString($params);
    }

    /**
     * Checks that a provided grant is valid, or attempts to produce one if the
     * provided grant is a string.
     *
     * @return AbstractGrant
     */
    protected function verifyGrant(mixed $grant)
    {
        if (is_string($grant)) {
            return $this->grantFactory->getGrant($grant);
        }

        $this->grantFactory->checkGrant($grant);

        return $grant;
    }

    /**
     * Returns the full URL to use when requesting an access token.
     *
     * @param array<string, mixed> $params Query parameters
     *
     * @return string
     */
    protected function getAccessTokenUrl(array $params)
    {
        $url = $this->getBaseAccessTokenUrl($params);

        if ($this->getAccessTokenMethod() === self::METHOD_GET) {
            $query = $this->getAccessTokenQuery($params);

            return $this->appendQuery($url, $query);
        }

        return $url;
    }

    /**
     * Returns a prepared request for requesting an access token.
     *
     * @param array<string, mixed> $params Query string parameters
     *
     * @return RequestInterface
     */
    protected function getAccessTokenRequest(array $params)
    {
        $method = $this->getAccessTokenMethod();
        $url = $this->getAccessTokenUrl($params);
        $options = $this->optionProvider->getAccessTokenOptions($this->getAccessTokenMethod(), $params);

        return $this->getRequest($method, $url, $options);
    }

    /**
     * Requests an access token using a specified grant and option set.
     *
<<<<<<< HEAD
     * @param array<string, mixed> $options
     *
     * @return AccessTokenInterface
     *
     * @throws ClientExceptionInterface
     * @throws IdentityProviderException
=======
     * @param  mixed                $grant
     * @param  array<string, mixed> $options
     * @return AccessTokenInterface
     * @throws IdentityProviderException
     * @throws UnexpectedValueException
>>>>>>> 8dc01b2b
     */
    public function getAccessToken(mixed $grant, array $options = [])
    {
        $grant = $this->verifyGrant($grant);

        if (!isset($options['scope'])) {
            $options['scope'] = $this->getDefaultScopes();
        }

        if (is_array($options['scope'])) {
            $separator = $this->getScopeSeparator();
            $options['scope'] = implode($separator, $options['scope']);
        }

        $params = [
            'client_id' => $this->clientId,
            'client_secret' => $this->clientSecret,
            'redirect_uri' => $this->redirectUri,
        ];

        if ($this->pkceCode !== null) {
            $params['code_verifier'] = $this->pkceCode;
        }

        $params = $grant->prepareRequestParameters($params, $options);
        $request = $this->getAccessTokenRequest($params);
        $response = $this->getParsedResponse($request);
        if (is_array($response) === false) {
            throw new UnexpectedValueException(
                'Invalid response received from Authorization Server. Expected JSON.',
            );
        }
        $prepared = $this->prepareAccessTokenResponse($response);

        return $this->createAccessToken($prepared, $grant);
    }

    /**
     * Returns a PSR-7 request instance that is not authenticated.
     *
     * @param array<string, mixed> $options
     *
     * @return RequestInterface
     */
    public function getRequest(string $method, string $url, array $options = [])
    {
        return $this->createRequest($method, $url, null, $options);
    }

    /**
     * Returns an authenticated PSR-7 request instance.
     *
     * @param array<string, mixed> $options Any of "headers", "body", and "protocolVersion".
     *
     * @return RequestInterface
     */
    public function getAuthenticatedRequest(
        string $method,
        string $url,
        AccessTokenInterface | string | null $token,
        array $options = [],
    ) {
        return $this->createRequest($method, $url, $token, $options);
    }

    /**
     * Creates a PSR-7 request instance.
     *
     * @param array<string, mixed> $options
     *
     * @return RequestInterface
     */
    protected function createRequest(
        string $method,
        string $url,
        AccessTokenInterface | string | null $token,
        array $options,
    ) {
        $defaults = [
            'headers' => $this->getHeaders($token),
        ];

        $options = array_merge_recursive($defaults, $options);
        $requestFactory = $this->getRequestFactory();
        $streamFactory = $this->getStreamFactory();

        $request = $requestFactory->createRequest($method, $url);
        foreach ($options['headers'] as $name => $value) {
            $request = $request->withAddedHeader($name, $value);
        }

        $request = $request->withProtocolVersion($options['version'] ?? '1.1');

        if (isset($options['body'])) {
            $request = $request->withBody($streamFactory->createStream($options['body']));
        }

        return $request;
    }

    /**
     * Sends a request instance and returns a response instance.
     *
     * WARNING: This method does not attempt to catch exceptions caused by HTTP
     * errors! It is recommended to wrap this method in a try/catch block.
     *
     * @return ResponseInterface
     *
     * @throws ClientExceptionInterface
     */
    public function getResponse(RequestInterface $request)
    {
        return $this->getHttpClient()->sendRequest($request);
    }

    /**
     * Sends a request and returns the parsed response.
     *
<<<<<<< HEAD
     * @return mixed
     *
     * @throws ClientExceptionInterface
     * @throws IdentityProviderException
=======
     * @param  RequestInterface $request
     * @return mixed
     * @throws IdentityProviderException
     * @throws UnexpectedValueException
>>>>>>> 8dc01b2b
     */
    public function getParsedResponse(RequestInterface $request)
    {
        try {
            $response = $this->getResponse($request);
        } catch (BadResponseException $e) {
            $response = $e->getResponse();
        }

        $parsed = $this->parseResponse($response);

        $this->checkResponse($response, $parsed);

        return $parsed;
    }

    /**
     * Attempts to parse a JSON response.
     *
     * @param string $content JSON content from response body
     *
     * @return array<string, mixed> Parsed JSON data
     *
     * @throws UnexpectedValueException if the content could not be parsed
     */
    protected function parseJson(string $content)
    {
        $content = json_decode($content, true);

        if (json_last_error() !== JSON_ERROR_NONE) {
            throw new UnexpectedValueException(sprintf(
                'Failed to parse JSON response: %s',
                json_last_error_msg(),
            ));
        }

        return $content;
    }

    /**
     * Returns the content type header of a response.
     *
     * @return string Semi-colon separated join of content-type headers.
     */
    protected function getContentType(ResponseInterface $response)
    {
        return implode(';', $response->getHeader('content-type'));
    }

    /**
     * Parses the response according to its content-type header.
     *
     * @return mixed
     *
     * @throws UnexpectedValueException
     */
    protected function parseResponse(ResponseInterface $response)
    {
        $content = (string) $response->getBody();
        $type = $this->getContentType($response);

        if (strpos($type, 'urlencoded') !== false) {
            parse_str($content, $parsed);

            return $parsed;
        }

        // Attempt to parse the string as JSON regardless of content type,
        // since some providers use non-standard content types. Only throw an
        // exception if the JSON could not be parsed when it was expected to.
        try {
            return $this->parseJson($content);
        } catch (UnexpectedValueException $e) {
            if (strpos($type, 'json') !== false) {
                throw $e;
            }

            if ($response->getStatusCode() === 500) {
                throw new UnexpectedValueException(
                    'An OAuth server error was encountered that did not contain a JSON body',
                    0,
                    $e,
                );
            }

            return $content;
        }
    }

    /**
     * Checks a provider response for errors.
     *
     * @param mixed[] | string $data Parsed response data
     *
     * @return void
     *
     * @throws IdentityProviderException
     */
    abstract protected function checkResponse(ResponseInterface $response, array | string $data);

    /**
     * Prepares an parsed access token response for a grant.
     *
     * Custom mapping of expiration, etc should be done here. Always call the
     * parent method when overloading this method.
     *
     * @param array<string, mixed> $result
     *
     * @return array<string, mixed>
     */
    protected function prepareAccessTokenResponse(array $result)
    {
        if ($this->getAccessTokenResourceOwnerId() !== null) {
            $result['resource_owner_id'] = $this->getValueByKey(
                $result,
                $this->getAccessTokenResourceOwnerId(),
            );
        }

        return $result;
    }

    /**
     * Creates an access token from a response.
     *
     * The grant that was used to fetch the response can be used to provide
     * additional context.
     *
     * @param array<string, mixed> $response
     *
     * @return AccessTokenInterface
     */
    protected function createAccessToken(array $response, AbstractGrant $grant)
    {
        return new AccessToken($response);
    }

    /**
     * Generates a resource owner object from a successful resource owner
     * details request.
     *
     * @param array<string, mixed> $response
     *
     * @return ResourceOwnerInterface
     */
    abstract protected function createResourceOwner(array $response, AccessToken $token);

    /**
     * Requests and returns the resource owner of given access token.
     *
     * @return ResourceOwnerInterface
<<<<<<< HEAD
     *
     * @throws ClientExceptionInterface
=======
>>>>>>> 8dc01b2b
     * @throws IdentityProviderException
     * @throws UnexpectedValueException
     */
    public function getResourceOwner(AccessToken $token)
    {
        $response = $this->fetchResourceOwnerDetails($token);

        return $this->createResourceOwner($response, $token);
    }

    /**
     * Requests resource owner details.
     *
     * @return mixed
<<<<<<< HEAD
     *
     * @throws ClientExceptionInterface
=======
>>>>>>> 8dc01b2b
     * @throws IdentityProviderException
     * @throws UnexpectedValueException
     */
    protected function fetchResourceOwnerDetails(AccessToken $token)
    {
        $url = $this->getResourceOwnerDetailsUrl($token);

        $request = $this->getAuthenticatedRequest(self::METHOD_GET, $url, $token);

        $response = $this->getParsedResponse($request);

        if (is_array($response) === false) {
            throw new UnexpectedValueException(
                'Invalid response received from Authorization Server. Expected JSON.',
            );
        }

        return $response;
    }

    /**
     * Returns the default headers used by this provider.
     *
     * Typically this is used to set 'Accept' or 'Content-Type' headers.
     *
     * @return array<string, mixed>
     */
    protected function getDefaultHeaders()
    {
        return [];
    }

    /**
     * Returns the authorization headers used by this provider.
     *
     * Typically this is "Bearer" or "MAC". For more information see:
     * http://tools.ietf.org/html/rfc6749#section-7.1
     *
     * No default is provided, providers must overload this method to activate
     * authorization headers.
     *
     * @param mixed $token Either a string or an access token instance
     *
     * @return array<string, mixed>
     */
    protected function getAuthorizationHeaders(AccessTokenInterface | string | null $token = null)
    {
        return [];
    }

    /**
     * Returns all headers used by this provider for a request.
     *
     * The request will be authenticated if an access token is provided.
     *
     * @param mixed $token object or string
     *
     * @return array<string, mixed>
     */
    public function getHeaders(mixed $token = null)
    {
        if ($token) {
            return array_merge(
                $this->getDefaultHeaders(),
                $this->getAuthorizationHeaders($token),
            );
        }

        return $this->getDefaultHeaders();
    }
}<|MERGE_RESOLUTION|>--- conflicted
+++ resolved
@@ -419,15 +419,11 @@
     /**
      * Returns authorization parameters based on provided options.
      *
-<<<<<<< HEAD
      * @param array<string, mixed> $options
      *
      * @return array<string, mixed> Authorization parameters
-=======
-     * @param  array $options
-     * @return array Authorization parameters
+     *
      * @throws InvalidArgumentException
->>>>>>> 8dc01b2b
      */
     protected function getAuthorizationParameters(array $options)
     {
@@ -501,6 +497,7 @@
      * @param array<string, mixed> $options
      *
      * @return string Authorization URL
+     *
      * @throws InvalidArgumentException
      */
     public function getAuthorizationUrl(array $options = [])
@@ -518,6 +515,7 @@
      * @param array<string, mixed> $options
      *
      * @return mixed
+     *
      * @throws InvalidArgumentException
      */
     public function authorize(
@@ -643,20 +641,13 @@
     /**
      * Requests an access token using a specified grant and option set.
      *
-<<<<<<< HEAD
      * @param array<string, mixed> $options
      *
      * @return AccessTokenInterface
      *
      * @throws ClientExceptionInterface
      * @throws IdentityProviderException
-=======
-     * @param  mixed                $grant
-     * @param  array<string, mixed> $options
-     * @return AccessTokenInterface
-     * @throws IdentityProviderException
      * @throws UnexpectedValueException
->>>>>>> 8dc01b2b
      */
     public function getAccessToken(mixed $grant, array $options = [])
     {
@@ -775,17 +766,11 @@
     /**
      * Sends a request and returns the parsed response.
      *
-<<<<<<< HEAD
      * @return mixed
      *
      * @throws ClientExceptionInterface
      * @throws IdentityProviderException
-=======
-     * @param  RequestInterface $request
-     * @return mixed
-     * @throws IdentityProviderException
      * @throws UnexpectedValueException
->>>>>>> 8dc01b2b
      */
     public function getParsedResponse(RequestInterface $request)
     {
@@ -937,11 +922,8 @@
      * Requests and returns the resource owner of given access token.
      *
      * @return ResourceOwnerInterface
-<<<<<<< HEAD
      *
      * @throws ClientExceptionInterface
-=======
->>>>>>> 8dc01b2b
      * @throws IdentityProviderException
      * @throws UnexpectedValueException
      */
@@ -956,11 +938,8 @@
      * Requests resource owner details.
      *
      * @return mixed
-<<<<<<< HEAD
      *
      * @throws ClientExceptionInterface
-=======
->>>>>>> 8dc01b2b
      * @throws IdentityProviderException
      * @throws UnexpectedValueException
      */
