<?php

/**
 * This file is part of the league/oauth2-client library
 *
 * For the full copyright and license information, please view the LICENSE
 * file that was distributed with this source code.
 *
 * @copyright Copyright (c) Alex Bilbie <hello@alexbilbie.com>
 * @license http://opensource.org/licenses/MIT MIT
 * @link http://thephpleague.com/oauth2-client/ Documentation
 * @link https://packagist.org/packages/league/oauth2-client Packagist
 * @link https://github.com/thephpleague/oauth2-client GitHub
 */

declare(strict_types=1);

namespace League\OAuth2\Client\Provider;

use GuzzleHttp\Exception\BadResponseException;
use GuzzleHttp\Exception\GuzzleException;
use InvalidArgumentException;
use League\OAuth2\Client\Grant\AbstractGrant;
use League\OAuth2\Client\Grant\GrantFactory;
use League\OAuth2\Client\OptionProvider\OptionProviderInterface;
use League\OAuth2\Client\OptionProvider\PostAuthOptionProvider;
use League\OAuth2\Client\Provider\Exception\IdentityProviderException;
use League\OAuth2\Client\Token\AccessToken;
use League\OAuth2\Client\Token\AccessTokenInterface;
use League\OAuth2\Client\Tool\ArrayAccessorTrait;
use League\OAuth2\Client\Tool\GuardedPropertyTrait;
use League\OAuth2\Client\Tool\QueryBuilderTrait;
use Psr\Http\Client\ClientExceptionInterface;
use Psr\Http\Client\ClientInterface;
use Psr\Http\Message\RequestFactoryInterface;
use Psr\Http\Message\RequestInterface;
use Psr\Http\Message\ResponseInterface;
use Psr\Http\Message\StreamFactoryInterface;
use UnexpectedValueException;

use function array_merge;
use function array_merge_recursive;
use function assert;
use function base64_encode;
use function bin2hex;
use function hash;
use function header;
use function implode;
use function intdiv;
use function is_array;
use function is_string;
use function json_decode;
use function json_last_error;
use function json_last_error_msg;
use function parse_str;
use function random_bytes;
use function sprintf;
use function str_contains;
use function strtr;
use function substr;
use function trim;

use const JSON_ERROR_NONE;

/**
 * Represents a service provider (authorization server).
 *
 * @link http://tools.ietf.org/html/rfc6749#section-1.1 Roles (RFC 6749, §1.1)
 */
abstract class AbstractProvider
{
    use ArrayAccessorTrait;
    use GuardedPropertyTrait;
    use QueryBuilderTrait;

    /**
     * Key used in a token response to identify the resource owner.
     */
    public const ACCESS_TOKEN_RESOURCE_OWNER_ID = null;

    /**
     * HTTP method used to fetch access tokens.
     */
    public const METHOD_GET = 'GET';

    /**
     * HTTP method used to fetch access tokens.
     */
    public const METHOD_POST = 'POST';

    /**
     * PKCE method used to fetch authorization token.
     *
     * The PKCE code challenge will be hashed with sha256 (recommended).
     */
    public const PKCE_METHOD_S256 = 'S256';

    /**
     * PKCE method used to fetch authorization token.
     *
     * The PKCE code challenge will be sent as plain text, this is NOT recommended.
     * Only use `plain` if no other option is possible.
     */
    public const PKCE_METHOD_PLAIN = 'plain';

    protected string $clientId;
    protected string $clientSecret;
    protected string $redirectUri;
    protected string $state;
    protected ?string $pkceCode = null;
    protected GrantFactory $grantFactory;
    protected RequestFactoryInterface $requestFactory;
    protected StreamFactoryInterface $streamFactory;
    protected ClientInterface $httpClient;
    protected OptionProviderInterface $optionProvider;

    /**
     * Constructs an OAuth 2.0 service provider.
     *
     * @param array<string, mixed> $options An array of options to set on this
     *     provider. Options include `clientId`, `clientSecret`, `redirectUri`,
     *     and `state`. Individual providers may introduce more options, as needed.
     * @param array{
     *     grantFactory?: GrantFactory,
     *     requestFactory?: RequestFactoryInterface,
     *     streamFactory?: StreamFactoryInterface,
     *     httpClient?: ClientInterface,
     *     optionProvider?: OptionProviderInterface,
     * } $collaborators An array of collaborators that may be used to override
     *     this provider's default behavior. Individual providers may introduce
     *     more collaborators, as needed.
     */
    public function __construct(array $options = [], array $collaborators = [])
    {
        // We'll let the GuardedPropertyTrait handle mass assignment of incoming
        // options, skipping any blacklisted properties defined in the provider
        $this->fillProperties($options);

        if (!isset($collaborators['grantFactory'])) {
            $collaborators['grantFactory'] = new GrantFactory();
        }
        $this->setGrantFactory($collaborators['grantFactory']);

        if (!isset($collaborators['requestFactory'])) {
            throw new InvalidArgumentException('No request factory set');
        }
        $this->setRequestFactory($collaborators['requestFactory']);

        if (!isset($collaborators['streamFactory'])) {
            throw new InvalidArgumentException('No stream factory set');
        }
        $this->setStreamFactory($collaborators['streamFactory']);

        if (!isset($collaborators['httpClient'])) {
            throw new InvalidArgumentException('No http client set');
        }
        $this->setHttpClient($collaborators['httpClient']);

        if (!isset($collaborators['optionProvider'])) {
            $collaborators['optionProvider'] = new PostAuthOptionProvider();
        }
        $this->setOptionProvider($collaborators['optionProvider']);
    }

    /**
     * Returns the list of options that can be passed to the HttpClient
     *
     * @param array<string, mixed> $options An array of options to set on this provider.
     *     Options include `clientId`, `clientSecret`, `redirectUri`, and `state`.
     *     Individual providers may introduce more options, as needed.
     *
     * @return list<string> The options to pass to the HttpClient constructor
     */
    protected function getAllowedClientOptions(array $options): array
    {
        $clientOptions = ['timeout', 'proxy'];

        // Only allow turning off ssl verification if it's for a proxy
        if (isset($options['proxy'])) {
            $clientOptions[] = 'verify';
        }

        return $clientOptions;
    }

    /**
     * Sets the grant factory instance.
     */
    public function setGrantFactory(GrantFactory $factory): static
    {
        $this->grantFactory = $factory;

        return $this;
    }

    /**
     * Returns the current grant factory instance.
     */
    public function getGrantFactory(): GrantFactory
    {
        return $this->grantFactory;
    }

    /**
     * Sets the request factory instance.
     */
    public function setRequestFactory(RequestFactoryInterface $factory): static
    {
        $this->requestFactory = $factory;

        return $this;
    }

    /**
     * Returns the request factory instance.
     */
    public function getRequestFactory(): RequestFactoryInterface
    {
        return $this->requestFactory;
    }

    /**
     * Sets the stream factory instance.
     */
    public function setStreamFactory(StreamFactoryInterface $factory): static
    {
        $this->streamFactory = $factory;

        return $this;
    }

    /**
     * Returns the stream factory instance.
     */
    public function getStreamFactory(): StreamFactoryInterface
    {
        return $this->streamFactory;
    }

    /**
     * Sets the HTTP client instance.
     */
    public function setHttpClient(ClientInterface $client): static
    {
        $this->httpClient = $client;

        return $this;
    }

    /**
     * Returns the HTTP client instance.
     */
    public function getHttpClient(): ClientInterface
    {
        return $this->httpClient;
    }

    /**
     * Sets the option provider instance.
     */
    public function setOptionProvider(OptionProviderInterface $provider): static
    {
        $this->optionProvider = $provider;

        return $this;
    }

    /**
     * Returns the option provider instance.
     */
    public function getOptionProvider(): OptionProviderInterface
    {
        return $this->optionProvider;
    }

    /**
     * Returns the current value of the state parameter.
     *
     * This can be accessed by the redirect handler during authorization.
     */
    public function getState(): string
    {
        return $this->state;
    }

    /**
     * Set the value of the pkceCode parameter.
     *
     * When using PKCE this should be set before requesting an access token.
     */
    public function setPkceCode(string $pkceCode): static
    {
        $this->pkceCode = $pkceCode;

        return $this;
    }

    /**
     * Returns the current value of the pkceCode parameter.
     *
     * This can be accessed by the redirect handler during authorization.
     */
    public function getPkceCode(): ?string
    {
        return $this->pkceCode;
    }

    /**
     * Returns the base URL for authorizing a client.
     *
     * Eg. https://oauth.service.com/authorize
     */
    abstract public function getBaseAuthorizationUrl(): string;

    /**
     * Returns the base URL for requesting an access token.
     *
     * Eg. https://oauth.service.com/token
     *
     * @param array<string, mixed> $params
     */
    abstract public function getBaseAccessTokenUrl(array $params): string;

    /**
     * Returns the URL for requesting the resource owner's details.
     */
    abstract public function getResourceOwnerDetailsUrl(AccessToken $token): string;

    /**
     * Returns a new random string to use as the state parameter in an
     * authorization flow.
     *
     * @param int<1, max> $length Length of the random string to be generated.
     */
    protected function getRandomState(int $length = 32): string
    {
        // Converting bytes to hex will always double length. Hence, we can reduce
        // the amount of bytes by half to produce the correct length.
        $length = intdiv($length, 2);
        assert($length >= 1);

        return bin2hex(random_bytes($length));
    }

    /**
     * Returns a new random string to use as PKCE code_verifier and
     * hashed as code_challenge parameters in an authorization flow.
     * Must be between 43 and 128 characters long.
     *
     * @param int<1, max> $length Length of the random string to be generated.
     */
    protected function getRandomPkceCode(int $length = 64): string
    {
        assert($length >= 1);

        return substr(strtr(base64_encode(random_bytes($length)), '+/', '-_'), 0, $length);
    }

    /**
     * Returns the default scopes used by this provider.
     *
     * This should only be the scopes that are required to request the details
     * of the resource owner, rather than all the available scopes.
     *
     * @return list<string>
     */
    abstract protected function getDefaultScopes(): array;

    /**
     * Returns the string that should be used to separate scopes when building
     * the URL for requesting an access token.
     *
     * @return string Scope separator, defaults to ','
     */
    protected function getScopeSeparator(): string
    {
        return ',';
    }

    protected function getPkceMethod(): ?string
    {
        return null;
    }

    /**
     * Returns authorization parameters based on provided options.
     *
     * @param array<string, mixed> $options
     *
     * @return array<string, mixed> Authorization parameters
     *
     * @throws InvalidArgumentException
     */
    protected function getAuthorizationParameters(array $options): array
    {
        $options += [
            'response_type' => 'code',
            'approval_prompt' => 'auto',
        ];

        if (!isset($options['state'])) {
            $options['state'] = $this->getRandomState();
        }

        if (!isset($options['scope'])) {
            $options['scope'] = $this->getDefaultScopes();
        }

        if (is_array($options['scope'])) {
            $separator = $this->getScopeSeparator();
            $options['scope'] = implode($separator, $options['scope']);
        }

        // Store the state as it may need to be accessed later on.
        assert(is_string($options['state']));
        $this->state = $options['state'];

        $pkceMethod = $this->getPkceMethod();
        if ($pkceMethod !== null) {
            $this->pkceCode = $this->getRandomPkceCode();
            if ($pkceMethod === static::PKCE_METHOD_S256) {
                $options['code_challenge'] = trim(
                    strtr(
                        base64_encode(hash('sha256', $this->pkceCode, true)),
                        '+/',
                        '-_',
                    ),
                    '=',
                );
            } elseif ($pkceMethod === static::PKCE_METHOD_PLAIN) {
                $options['code_challenge'] = $this->pkceCode;
            } else {
                throw new InvalidArgumentException('Unknown PKCE method "' . $pkceMethod . '".');
            }
            $options['code_challenge_method'] = $pkceMethod;
        }

        // Business code layer might set a different redirect_uri parameter
        // depending on the context, leave it as-is
        if (!isset($options['redirect_uri'])) {
            $options['redirect_uri'] = $this->redirectUri;
        }

        $options['client_id'] = $this->clientId;

        return $options;
    }

    /**
     * Builds the authorization URL's query string.
     *
     * @param array<string, mixed> $params Query parameters
     *
     * @return string Query string
     */
    protected function getAuthorizationQuery(array $params): string
    {
        return $this->buildQueryString($params);
    }

    /**
     * Builds the authorization URL.
     *
     * @param array<string, mixed> $options
     *
     * @return string Authorization URL
     *
     * @throws InvalidArgumentException
     */
    public function getAuthorizationUrl(array $options = []): string
    {
        $base = $this->getBaseAuthorizationUrl();
        $params = $this->getAuthorizationParameters($options);
        $query = $this->getAuthorizationQuery($params);

        return $this->appendQuery($base, $query);
    }

    /**
     * Redirects the client for authorization.
     *
     * @param array<string, mixed> $options
     * @param callable(string, static): never | null $redirectHandler The callable should set up redirection, according
     *     to the application's needs and then exit, flushing the headers, etc. to the client. The expectation is that
     *     it _never_ returns.
     *
     * @throws InvalidArgumentException
     */
    public function authorize(
        array $options = [],
        ?callable $redirectHandler = null,
    ): never {
        $url = $this->getAuthorizationUrl($options);
        if ($redirectHandler) {
            $redirectHandler($url, $this);
        // @codeCoverageIgnoreStart
        } else {
            header('Location: ' . $url);
        }
        exit;
        // @codeCoverageIgnoreEnd
    }

    /**
     * Appends a query string to a URL.
     *
     * @param  string $url The URL to append the query to
     * @param  string $query The HTTP query string
     *
     * @return string The resulting URL
     */
    protected function appendQuery(string $url, string $query): string
    {
        $query = trim($query, '?&');

        if ($query) {
            $glue = !str_contains($url, '?') ? '?' : '&';

            return $url . $glue . $query;
        }

        return $url;
    }

    /**
     * Returns the method to use when requesting an access token.
     *
     * @return string HTTP method
     */
    protected function getAccessTokenMethod(): string
    {
        return self::METHOD_POST;
    }

    /**
     * Returns the key used in the access token response to identify the resource owner.
     *
     * @return string | null Resource owner identifier key
     */
    protected function getAccessTokenResourceOwnerId(): ?string
    {
        /** @var string | null */
        return static::ACCESS_TOKEN_RESOURCE_OWNER_ID;
    }

    /**
     * Builds the access token URL's query string.
     *
     * @param array<string, mixed> $params Query parameters
     *
     * @return string Query string
     */
    protected function getAccessTokenQuery(array $params): string
    {
        return $this->buildQueryString($params);
    }

    /**
     * Checks that a provided grant is valid, or attempts to produce one if the
     * provided grant is a string.
     */
    protected function verifyGrant(mixed $grant): AbstractGrant
    {
        if (is_string($grant)) {
            return $this->grantFactory->getGrant($grant);
        }

        $this->grantFactory->checkGrant($grant);

        return $grant;
    }

    /**
     * Returns the full URL to use when requesting an access token.
     *
     * @param array<string, mixed> $params Query parameters
     */
    protected function getAccessTokenUrl(array $params): string
    {
        $url = $this->getBaseAccessTokenUrl($params);

        if ($this->getAccessTokenMethod() === self::METHOD_GET) {
            $query = $this->getAccessTokenQuery($params);

            return $this->appendQuery($url, $query);
        }

        return $url;
    }

    /**
     * Returns a prepared request for requesting an access token.
     *
     * @param array{
     *     headers?: array<string, string>,
     *     version?: string,
     *     body?: string,
     * } $params Any of "headers", "body", and "version".
     */
    protected function getAccessTokenRequest(array $params): RequestInterface
    {
        $method = $this->getAccessTokenMethod();
        $url = $this->getAccessTokenUrl($params);

        /**
         * @var array{
         *     headers?: array<string, string>,
         *     version?: string,
         *     body?: string,
         * } $options
         */
        $options = $this->optionProvider->getAccessTokenOptions($this->getAccessTokenMethod(), $params);

        return $this->getRequest($method, $url, $options);
    }

    /**
     * Requests an access token using a specified grant and option set.
     *
     * @param array<string, mixed> $options
     *
     * @throws ClientExceptionInterface
     * @throws IdentityProviderException
     * @throws UnexpectedValueException
     * @throws GuzzleException
     */
    public function getAccessToken(mixed $grant, array $options = []): AccessTokenInterface
    {
        $grant = $this->verifyGrant($grant);

<<<<<<< HEAD
        if (!isset($options['scope'])) {
            $options['scope'] = $this->getDefaultScopes();
        }

        if (is_array($options['scope'])) {
=======
        if (isset($options['scope']) && is_array($options['scope'])) {
>>>>>>> 9df2924c
            $separator = $this->getScopeSeparator();
            $options['scope'] = implode($separator, $options['scope']);
        }

        $params = [
            'client_id' => $this->clientId,
            'client_secret' => $this->clientSecret,
            'redirect_uri' => $this->redirectUri,
        ];

        if ($this->pkceCode !== null) {
            $params['code_verifier'] = $this->pkceCode;
        }

        /**
         * @var array{
         *     headers?: array<string, string>,
         *     version?: string,
         *     body?: string,
         * } $params
         */
        $params = $grant->prepareRequestParameters($params, $options);

        $request = $this->getAccessTokenRequest($params);
        $response = $this->getParsedResponse($request);
        $prepared = $this->prepareAccessTokenResponse($response);

        return $this->createAccessToken($prepared, $grant);
    }

    /**
     * Returns a PSR-7 request instance that is not authenticated.
     *
     * @param array{
     *     headers?: array<string, string>,
     *     version?: string,
     *     body?: string,
     * } $options Any of "headers", "body", and "version".
     */
    public function getRequest(string $method, string $url, array $options = []): RequestInterface
    {
        return $this->createRequest($method, $url, null, $options);
    }

    /**
     * Returns an authenticated PSR-7 request instance.
     *
     * @param array{
     *     headers?: array<string, string>,
     *     version?: string,
     *     body?: string,
     * } $options Any of "headers", "body", and "version".
     */
    public function getAuthenticatedRequest(
        string $method,
        string $url,
        AccessTokenInterface | string | null $token,
        array $options = [],
    ): RequestInterface {
        return $this->createRequest($method, $url, $token, $options);
    }

    /**
     * Creates a PSR-7 request instance.
     *
     * @param array{
     *     headers?: array<string, string>,
     *     version?: string,
     *     body?: string,
     * } $options
     */
    protected function createRequest(
        string $method,
        string $url,
        AccessTokenInterface | string | null $token,
        array $options,
    ): RequestInterface {
        $defaults = [
            'headers' => $this->getHeaders($token),
        ];

        /**
         * @var array{
         *     headers: array<string, string>,
         *     version?: string,
         *     body?: string,
         * } $options
         */
        $options = array_merge_recursive($defaults, $options);
        $requestFactory = $this->getRequestFactory();
        $streamFactory = $this->getStreamFactory();

        $request = $requestFactory->createRequest($method, $url);
        foreach ($options['headers'] as $name => $value) {
            $request = $request->withAddedHeader($name, $value);
        }

        $request = $request->withProtocolVersion($options['version'] ?? '1.1');

        if (isset($options['body'])) {
            $request = $request->withBody($streamFactory->createStream($options['body']));
        }

        return $request;
    }

    /**
     * Sends a request instance and returns a response instance.
     *
     * WARNING: This method does not attempt to catch exceptions caused by HTTP
     * errors! It is recommended to wrap this method in a try/catch block.
     *
<<<<<<< HEAD
     * @throws ClientExceptionInterface
=======
     * @param  RequestInterface $request
     * @return ResponseInterface
     * @throws GuzzleException
>>>>>>> 9df2924c
     */
    public function getResponse(RequestInterface $request): ResponseInterface
    {
        return $this->getHttpClient()->sendRequest($request);
    }

    /**
     * Sends a request and returns the parsed response.
     *
     * @return array<string, mixed>
     *
     * @throws ClientExceptionInterface
     * @throws IdentityProviderException
     * @throws UnexpectedValueException
     * @throws GuzzleException
     */
    public function getParsedResponse(RequestInterface $request): array
    {
        try {
            $response = $this->getResponse($request);
        } catch (BadResponseException $e) {
            $response = $e->getResponse();
        }

        /** @var array<string, mixed> $parsed */
        $parsed = $this->parseResponse($response);

        if (is_array($parsed) === false) {
            throw new UnexpectedValueException(
                'Invalid response received from Authorization Server. Expected JSON.',
            );
        }

        $this->checkResponse($response, $parsed);

        return $parsed;
    }

    /**
     * Attempts to parse a JSON response.
     *
     * @param string $content JSON content from response body
     *
     * @return array<string, mixed> Parsed JSON data
     *
     * @throws UnexpectedValueException if the content could not be parsed
     */
    protected function parseJson(string $content): array
    {
        $content = json_decode($content, true);

        if (json_last_error() !== JSON_ERROR_NONE) {
            throw new UnexpectedValueException(sprintf(
                'Failed to parse JSON response: %s',
                json_last_error_msg(),
            ));
        }

        /** @var array<string, mixed> */
        return $content;
    }

    /**
     * Returns the content type header of a response.
     *
     * @return string Semi-colon separated join of content-type headers.
     */
    protected function getContentType(ResponseInterface $response): string
    {
        return implode(';', $response->getHeader('content-type'));
    }

    /**
     * Parses the response according to its content-type header.
     *
     * @return array<string, mixed> | string
     *
     * @throws UnexpectedValueException
     */
    protected function parseResponse(ResponseInterface $response): array | string
    {
        $content = (string) $response->getBody();
        $type = $this->getContentType($response);

        if (str_contains($type, 'urlencoded')) {
            parse_str($content, $parsed);

            /** @var array<string, string> */
            return $parsed;
        }

        // Attempt to parse the string as JSON regardless of content type,
        // since some providers use non-standard content types. Only throw an
        // exception if the JSON could not be parsed when it was expected to.
        try {
            return $this->parseJson($content);
        } catch (UnexpectedValueException $e) {
            if (str_contains($type, 'json')) {
                throw $e;
            }

            if ($response->getStatusCode() === 500) {
                throw new UnexpectedValueException(
                    'An OAuth server error was encountered that did not contain a JSON body',
                    0,
                    $e,
                );
            }

            return $content;
        }
    }

    /**
     * Checks a provider response for errors.
     *
     * @param mixed[] | string $data Parsed response data
     *
     * @throws IdentityProviderException
     */
    abstract protected function checkResponse(ResponseInterface $response, array | string $data): void;

    /**
     * Prepares an parsed access token response for a grant.
     *
     * Custom mapping of expiration, etc should be done here. Always call the
     * parent method when overloading this method.
     *
     * @param array<string, mixed> $result
     *
     * @return array<string, mixed>
     */
    protected function prepareAccessTokenResponse(array $result): array
    {
        if ($this->getAccessTokenResourceOwnerId() !== null) {
            $result['resource_owner_id'] = $this->getValueByKey(
                $result,
                $this->getAccessTokenResourceOwnerId(),
            );
        }

        return $result;
    }

    /**
     * Creates an access token from a response.
     *
     * The grant that was used to fetch the response can be used to provide
     * additional context.
     *
     * @param array<string, mixed> $response
     */
    protected function createAccessToken(array $response, AbstractGrant $grant): AccessTokenInterface
    {
        return new AccessToken($response);
    }

    /**
     * Generates a resource owner object from a successful resource owner
     * details request.
     *
     * @param array<string, mixed> $response
     */
    abstract protected function createResourceOwner(array $response, AccessToken $token): ResourceOwnerInterface;

    /**
     * Requests and returns the resource owner of given access token.
     *
     * @throws ClientExceptionInterface
     * @throws IdentityProviderException
     * @throws UnexpectedValueException
     * @throws GuzzleException
     */
    public function getResourceOwner(AccessToken $token): ResourceOwnerInterface
    {
        $response = $this->fetchResourceOwnerDetails($token);

        return $this->createResourceOwner($response, $token);
    }

    /**
     * Requests resource owner details.
     *
     * @return array<string, mixed>
     *
     * @throws ClientExceptionInterface
     * @throws IdentityProviderException
     * @throws UnexpectedValueException
     * @throws GuzzleException
     */
    protected function fetchResourceOwnerDetails(AccessToken $token): array
    {
        $url = $this->getResourceOwnerDetailsUrl($token);
        $request = $this->getAuthenticatedRequest(self::METHOD_GET, $url, $token);

        return $this->getParsedResponse($request);
    }

    /**
     * Returns the default headers used by this provider.
     *
     * Typically this is used to set 'Accept' or 'Content-Type' headers.
     *
     * @return array<string, string | string[]>
     */
    protected function getDefaultHeaders(): array
    {
        return [];
    }

    /**
     * Returns the authorization headers used by this provider.
     *
     * Typically this is "Bearer" or "MAC". For more information see:
     * http://tools.ietf.org/html/rfc6749#section-7.1
     *
     * No default is provided, providers must overload this method to activate
     * authorization headers.
     *
     * @param AccessTokenInterface | string | null $token Either a string or an access token instance
     *
     * @return array<string, string | string[]>
     */
    protected function getAuthorizationHeaders(AccessTokenInterface | string | null $token = null): array
    {
        return [];
    }

    /**
     * Returns all headers used by this provider for a request.
     *
     * The request will be authenticated if an access token is provided.
     *
     * @param AccessTokenInterface | string | null $token object or string
     *
     * @return array<string, string | string[]>
     */
    public function getHeaders(AccessTokenInterface | string | null $token = null): array
    {
        if ($token) {
            return array_merge(
                $this->getDefaultHeaders(),
                $this->getAuthorizationHeaders($token),
            );
        }

        return $this->getDefaultHeaders();
    }
}<|MERGE_RESOLUTION|>--- conflicted
+++ resolved
@@ -628,15 +628,7 @@
     {
         $grant = $this->verifyGrant($grant);
 
-<<<<<<< HEAD
-        if (!isset($options['scope'])) {
-            $options['scope'] = $this->getDefaultScopes();
-        }
-
-        if (is_array($options['scope'])) {
-=======
         if (isset($options['scope']) && is_array($options['scope'])) {
->>>>>>> 9df2924c
             $separator = $this->getScopeSeparator();
             $options['scope'] = implode($separator, $options['scope']);
         }
@@ -749,13 +741,7 @@
      * WARNING: This method does not attempt to catch exceptions caused by HTTP
      * errors! It is recommended to wrap this method in a try/catch block.
      *
-<<<<<<< HEAD
      * @throws ClientExceptionInterface
-=======
-     * @param  RequestInterface $request
-     * @return ResponseInterface
-     * @throws GuzzleException
->>>>>>> 9df2924c
      */
     public function getResponse(RequestInterface $request): ResponseInterface
     {
