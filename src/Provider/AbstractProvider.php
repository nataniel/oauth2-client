<?php

namespace League\OAuth2\Client\Provider;

use Closure;
use GuzzleHttp\Client as HttpClient;
use GuzzleHttp\ClientInterface as HttpClientInterface;
use GuzzleHttp\Exception\BadResponseException;
use Psr\Http\Message\RequestInterface;
use Psr\Http\Message\ResponseInterface;
use League\OAuth2\Client\Provider\Exception\IdentityProviderException;
use League\OAuth2\Client\Grant\GrantFactory;
use League\OAuth2\Client\Token\AccessToken;
use League\OAuth2\Client\Tool\RequestFactory;
use RandomLib\Factory as RandomFactory;
use UnexpectedValueException;
use InvalidArgumentException;

abstract class AbstractProvider
{
    /**
     * @var string Key used in the access token response to identify the user.
     */
    const ACCESS_TOKEN_UID = null;

    /**
     * @var string HTTP method used to fetch access tokens.
     */
    const METHOD_GET = 'GET';

    /**
     * @var string HTTP method used to fetch access tokens.
     */
    const METHOD_POST = 'POST';

    /**
     * @var string
     */
    protected $clientId;

    /**
     * @var string
     */
    protected $clientSecret;

    /**
     * @var string
     */
    protected $redirectUri;

    /**
     * @var string
     */
    protected $state;

    /**
     * @var GrantFactory
     */
    protected $grantFactory;

    /**
     * @var RequestFactory
     */
    protected $requestFactory;

    /**
     * @var HttpAdapterInterface
     */
    protected $httpClient;

    /**
     * @var RandomFactory
     */
    protected $randomFactory;

    /**
     * @param array $options
     * @param array $collaborators
     */
    public function __construct($options = [], array $collaborators = [])
    {
        foreach ($options as $option => $value) {
            if (property_exists($this, $option)) {
                $this->{$option} = $value;
            }
        }

        if (empty($collaborators['grantFactory'])) {
            $collaborators['grantFactory'] = new GrantFactory();
        }
        $this->setGrantFactory($collaborators['grantFactory']);

        if (empty($collaborators['requestFactory'])) {
            $collaborators['requestFactory'] = new requestFactory();
        }
        $this->setRequestFactory($collaborators['requestFactory']);

        if (empty($collaborators['httpClient'])) {
            $client_options = ['timeout'];
            $collaborators['httpClient'] = new HttpClient(
                array_intersect_key($options, array_flip($client_options))
            );
        }
        $this->setHttpClient($collaborators['httpClient']);

        if (empty($collaborators['randomFactory'])) {
            $collaborators['randomFactory'] = new RandomFactory();
        }
        $this->setRandomFactory($collaborators['randomFactory']);
    }

    /**
     * Set the grant factory instance.
     *
     * @param  GrantFactory $factory
     * @return $this
     */
    public function setGrantFactory(GrantFactory $factory)
    {
        $this->grantFactory = $factory;

        return $this;
    }

    /**
     * Get the grant factory instance.
     *
     * @return GrantFactory
     */
    public function getGrantFactory()
    {
        return $this->grantFactory;
    }

    /**
     * Set the request factory instance.
     *
     * @param  RequestFactory $factory
     * @return $this
     */
    public function setRequestFactory(RequestFactory $factory)
    {
        $this->requestFactory = $factory;

        return $this;
    }

    /**
     * Get the request factory instance.
     *
     * @return RequestFactory
     */
    public function getRequestFactory()
    {
        return $this->requestFactory;
    }

    /**
     * Set the HTTP adapter instance.
     *
     * @param  HttpClientInterface $client
     * @return $this
     */
    public function setHttpClient(HttpClientInterface $client)
    {
        $this->httpClient = $client;

        return $this;
    }

    /**
     * Get the HTTP adapter instance.
     *
     * @return HttpAdapterInterface
     */
    public function getHttpClient()
    {
        return $this->httpClient;
    }

    /**
     * Set the instance of the CSPRNG random generator factory to use.
     *
     * @param  RandomFactory $factory
     * @return $this
     */
    public function setRandomFactory(RandomFactory $factory)
    {
        $this->randomFactory = $factory;

        return $this;
    }

    /**
     * Get the instance of the CSPRNG random generatory factory.
     *
     * @return RandomFactory
     */
    public function getRandomFactory()
    {
        return $this->randomFactory;
    }

    /**
     * Get the current state of the OAuth flow.
     *
     * This can be accessed by the redirect handler during authorization.
     *
     * @return string
     */
    public function getState()
    {
        return $this->state;
    }

    abstract public function getBaseAuthorizationUrl();
    abstract public function getBaseAccessTokenUrl(array $params);
    abstract public function getUserDetailsUrl(AccessToken $token);

    /**
     * Get a new random string to use for auth state.
     *
     * @param  integer $length
     * @return string
     */
    protected function getRandomState($length = 32)
    {
        $generator = $this
            ->getRandomFactory()
            ->getMediumStrengthGenerator();

        return $generator->generateString($length);
    }

    /**
     * Get the default scopes used by this provider.
     *
     * This should not be a complete list of all scopes, but the minimum
     * required for the provider user interface!
     *
     * @return array
     */
    abstract protected function getDefaultScopes();

    /**
     * Get the string used to separate scopes.
     *
     * @return string
     */
    protected function getScopeSeparator()
    {
        return ',';
    }

    /**
     * Returns authorization parameters based on provided options.
     *
     * @param array $options
     * @return array Authorization parameters
     */
    protected function getAuthorizationParameters(array $options)
    {
        if (empty($options['state'])) {
            $options['state'] = $this->getRandomState();
        }

        if (empty($options['scope'])) {
            $options['scope'] = $this->getDefaultScopes();
        }

        $options += [
            'response_type'   => 'code',
            'approval_prompt' => 'auto'
        ];

        if (is_array($options['scope'])) {
            $options['scope'] = implode($this->getScopeSeparator(), $options['scope']);
        }

        // Store the state, it may need to be accessed later.
        $this->state = $options['state'];

        return [
            'client_id'       => $this->clientId,
            'redirect_uri'    => $this->redirectUri,
            'state'           => $this->state,
            'scope'           => $options['scope'],
            'response_type'   => $options['response_type'],
            'approval_prompt' => $options['approval_prompt'],
        ];
    }

    /**
     * Builds the authorization URL's query string.
     *
     * @param array $params Query parameters
     * @return string Query string
     */
    protected function getAuthorizationQuery(array $params)
    {
        return http_build_query($params);
    }

    /**
     * Returns the authorization URL for given options.
     *
     * @param array $options
     * @return string
     */
    public function getAuthorizationUrl(array $options = [])
    {
        $base   = $this->getBaseAuthorizationUrl();
        $params = $this->getAuthorizationParameters($options);
        $query  = $this->getAuthorizationQuery($params);

        return $this->appendQuery($base, $query);
    }

    public function authorize(array $options = [], $redirectHandler = null)
    {
        $url = $this->getAuthorizationUrl($options);
        if ($redirectHandler) {
            return $redirectHandler($url, $this);
        }

        // @codeCoverageIgnoreStart
        header('Location: ' . $url);
        exit;
        // @codeCoverageIgnoreEnd
    }

    /**
     * Appends a query string to a URL.
     *
     * @param string $url The URL to append the query to
     * @param string $query The HTTP query string
     *
     * @return string
     */
    protected function appendQuery($url, $query)
    {
        $query = trim($query, '?&');

        if ($query) {
            return $url.'?'.$query;
        }

        return $url;
    }

    /**
     * Returns the method to use when requesting an access token.
     *
     * @return string HTTP method
     */
    protected function getAccessTokenMethod()
    {
        return self::METHOD_POST;
    }

    /**
     * Builds the access token URL's query string.
     *
     * @param array $params Query parameters
     * @return string Query string
     */
    protected function getAccessTokenQuery(array $params)
    {
        return http_build_query($params);
    }

    /**
     * Checks that a provided grant is valid, or attempts to produce one if the
     * provided grant is a string.
     *
     * @param mixed $grant
     * @return AbstractGrant
     */
    protected function verifyGrant($grant)
    {
        if (is_string($grant)) {
            return $this->grantFactory->getGrant($grant);
        }

        $this->grantFactory->checkGrant($grant);
        return $grant;
    }

    /**
     * Returns the full URL to use when requesting an access token.
     *
     * @param array $params Query parameters
     */
    protected function getAccessTokenUrl(array $params)
    {
<<<<<<< HEAD
        $url = $this->getBaseAccessTokenUrl($params);
        $query = $this->getAccessTokenQuery($params);
        $method = strtoupper($this->getAccessTokenMethod());
=======
        $url = $this->getBaseAccessTokenUrl();
>>>>>>> bbfe83e3

        if ($this->getAccessTokenMethod() === self::METHOD_GET) {
            $query = $this->getAccessTokenQuery($params);
            return $this->appendQuery($url, $query);
        }

        return $url;
    }

    /**
     * Returns the request body for requesting an access token.
     *
     * @param  array $params
     * @return string
     */
    protected function getAccessTokenBody(array $params)
    {
        return http_build_query($params);
    }

    /**
     * Builds request options used for requesting an access token.
     *
     * @param  array $params
     * @return array
     */
    protected function getAccessTokenOptions(array $params)
    {
        $options = [];

        if ($this->getAccessTokenMethod() === self::METHOD_POST) {
            $options['body'] = $this->getAccessTokenBody($params);
        }

        return $options;
    }

    /**
     * Returns a prepared request for requesting an access token.
     *
     * @param array $params Query string parameters
     */
    protected function getAccessTokenRequest(array $params)
    {
        $method  = $this->getAccessTokenMethod();
        $url     = $this->getAccessTokenUrl($params);
        $options = $this->getAccessTokenOptions($params);

        return $this->getRequest($method, $url, $options);
    }

    /**
     * Requests an access token.
     *
     * @param mixed $grant
     * @param array $options
     */
    public function getAccessToken($grant, array $options = [])
    {
        $grant = $this->verifyGrant($grant);

        $params = [
            'client_id'     => $this->clientId,
            'client_secret' => $this->clientSecret,
            'redirect_uri'  => $this->redirectUri,
        ];

        $params   = $grant->prepareRequestParameters($params, $options);
        $request  = $this->getAccessTokenRequest($params);
        $response = $this->getResponse($request);
        $prepared = $this->prepareAccessTokenResponse($response);

        return $grant->createAccessToken($prepared);
    }


    /**
     * Returns a PSR-7 request instance which is not already authenticated.
     *
     * @param  string $method
     * @param  string $url
     * @param  array $options Any of "headers", "body", and "protocolVersion".
     * @return RequestInterface
     */
    public function getRequest($method, $url, array $options = [])
    {
        return $this->createRequest($method, $url, null, $options);
    }

    /**
     * Returns a PSR-7 request instance which is already authenticated.
     *
     * @param  string $method
     * @param  string $url
     * @param  AccessToken|string $token
     * @param  array $options Any of "headers", "body", and "protocolVersion".
     * @return RequestInterface
     */
    public function getAuthenticatedRequest($method, $url, $token, array $options = [])
    {
        return $this->createRequest($method, $url, $token, $options);
    }

    /**
     * Creates a PSR-7 request instance.
     *
     * @param  string $method
     * @param  string $url
     * @param  AccessToken|string|null $token
     * @param  array $options
     * @return RequestInterface
     */
    protected function createRequest($method, $url, $token, array $options)
    {
        $defaults = [
            'headers' => $this->getHeaders($token),
        ];

        $options = array_merge_recursive($defaults, $options);
        $factory = $this->getRequestFactory();

        return $factory->getRequestWithOptions($method, $url, $options);
    }


    /**
     * Sends a request instance and returns a response instance.
     *
     * @param  RequestInterface $request
     * @return ResponseInterface
     */
    protected function sendRequest(RequestInterface $request)
    {
        try {
            $response = $this->getHttpClient()->send($request);
        } catch (BadResponseException $e) {
            $response = $e->getResponse();
        }
        return $response;
    }

    /**
     * Get a response for a request instance.
     *
     * Processes the response according to provider response type.
     *
     * @param  RequestInterface $request
     * @return mixed
     */
    public function getResponse(RequestInterface $request)
    {
        $response = $this->sendRequest($request);
        $parsed = $this->parseResponse($response);

        $this->checkResponse($response, $parsed);

        return $parsed;
    }


    /**
     * Parses response content as JSON.
     *
     * @param string $content JSON content from response body.
     * @return array Decoded JSON data
     * @throws UnexpectedValueException if the content could not be parsed.
     */
    protected function parseJson($content)
    {
        $content = json_decode($content, true);

        if (json_last_error() !== JSON_ERROR_NONE) {
            throw new UnexpectedValueException(sprintf(
                "Failed to parse JSON response: %s",
                json_last_error_msg()
            ));
        }

        return $content;
    }

    /**
     * Returns the content type header of a response.
     *
     * @param ResponseInterface $response
     * @return string Semi-colon separated join of content-type headers.
     */
    protected function getContentType(ResponseInterface $response)
    {
        return join(';', (array) $response->getHeader('content-type'));
    }

    /**
     * Parses the response, according to the response's content-type header.
     *
     * @throws UnexpectedValueException
     * @param  ResponseInterface $response
     * @return array
     */
    protected function parseResponse(ResponseInterface $response)
    {
        $content = (string) $response->getBody();
        $type = $this->getContentType($response);

        if (strpos($type, 'json') !== false) {
            return $this->parseJson($content);
        }

        if (strpos($type, 'urlencoded') !== false) {
            parse_str($content, $parsed);
            return $parsed;
        }

        return $content;
    }

    /**
     * Check a provider response for errors.
     *
     * @throws IdentityProviderException
     * @param  ResponseInterface $response
     * @param  string $data Parsed response data
     * @return void
     */
    abstract protected function checkResponse(ResponseInterface $response, $data);

    /**
     * Prepare the access token response for the grant.
     *
     * Custom mapping of expirations, etc should be done here. Always call the
     * parent method when overloading this method!
     *
     * @param  mixed $result
     * @return array
     */
    protected function prepareAccessTokenResponse(array $result)
    {
        if (static::ACCESS_TOKEN_UID) {
            $result['uid'] = $result[static::ACCESS_TOKEN_UID];
        }
        return $result;
    }

    /**
     * Generate a user object from a successful user details request.
     *
     * @param object $response
     * @param AccessToken $token
     * @return League\OAuth2\Client\Provider\UserInterface
     */
    abstract protected function createUser(array $response, AccessToken $token);

    public function getUser(AccessToken $token)
    {
        $response = $this->fetchUserDetails($token);

        return $this->createUser($response, $token);
    }

    protected function fetchUserDetails(AccessToken $token)
    {
        $url = $this->getUserDetailsUrl($token);

        $request = $this->getAuthenticatedRequest(self::METHOD_GET, $url, $token);

        return $this->getResponse($request);
    }

    /**
     * Get additional headers used by this provider.
     *
     * Typically this is used to set Accept or Content-Type headers.
     *
     * @return array
     */
    protected function getDefaultHeaders()
    {
        return [];
    }

    /**
     * Get authorization headers used by this provider.
     *
     * Typically this is "Bearer" or "MAC". For more information see:
     * http://tools.ietf.org/html/rfc6749#section-7.1
     *
     * No default is provided, providers must overload this method to activate
     * authorization headers.
     *
     * @return array
     */
    protected function getAuthorizationHeaders($token = null)
    {
        return [];
    }

    /**
     * Get the headers used by this provider for a request.
     *
     * If a token is passed, the request may be authenticated through headers.
     *
     * @param  mixed $token  object or string
     * @return array
     */
    public function getHeaders($token = null)
    {
        if ($token) {
            return array_merge(
                $this->getDefaultHeaders(),
                $this->getAuthorizationHeaders($token)
            );
        }

        return $this->getDefaultHeaders();
    }
}<|MERGE_RESOLUTION|>--- conflicted
+++ resolved
@@ -393,13 +393,7 @@
      */
     protected function getAccessTokenUrl(array $params)
     {
-<<<<<<< HEAD
         $url = $this->getBaseAccessTokenUrl($params);
-        $query = $this->getAccessTokenQuery($params);
-        $method = strtoupper($this->getAccessTokenMethod());
-=======
-        $url = $this->getBaseAccessTokenUrl();
->>>>>>> bbfe83e3
 
         if ($this->getAccessTokenMethod() === self::METHOD_GET) {
             $query = $this->getAccessTokenQuery($params);
