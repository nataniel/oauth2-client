--- conflicted
+++ resolved
@@ -176,33 +176,24 @@
         $requestParams = $grant->prepRequestParams($defaultParams, $params);
 
         try {
+            $client = $this->getHttpClient();
             switch (strtoupper($this->method)) {
                 case 'GET':
                     // @codeCoverageIgnoreStart
                     // No providers included with this library use get but 3rd parties may
-                    $client = $this->getHttpClient();
-<<<<<<< HEAD
-                    $httpResponse = $client->get(
-                        $this->urlAccessToken() . '?' . $this->httpBuildQuery($requestParams, '', '&')
-                    );
+                    $httpResponse = $client->get($this->urlAccessToken(), [
+                        'headers' => $this->getHeaders(),
+                        'query' => $requestParams,
+                    ]);
                     $response = (string) $httpResponse->getBody();
-=======
-                    $client->setBaseUrl($this->urlAccessToken() . '?' . $this->httpBuildQuery($requestParams, '', '&'));
-                    $request = $client->get(null, $this->getHeaders(), $requestParams)->send();
-                    $response = $request->getBody();
->>>>>>> 7496e419
                     break;
                     // @codeCoverageIgnoreEnd
                 case 'POST':
-                    $client = $this->getHttpClient();
-<<<<<<< HEAD
-                    $httpResponse = $client->post($this->urlAccessToken(), [], $requestParams);
+                    $httpResponse = $client->post($this->urlAccessToken(), [
+                        'headers' => $this->getHeaders(),
+                        'body' => $requestParams,
+                    ]);
                     $response = (string) $httpResponse->getBody();
-=======
-                    $client->setBaseUrl($this->urlAccessToken());
-                    $request = $client->post(null, $this->getHeaders(), $requestParams)->send();
-                    $response = $request->getBody();
->>>>>>> 7496e419
                     break;
                 // @codeCoverageIgnoreStart
                 default:
