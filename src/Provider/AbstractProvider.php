--- conflicted
+++ resolved
@@ -337,13 +337,7 @@
         try {
             $client = $this->getHttpClient();
 
-<<<<<<< HEAD
-            $httpResponse = $client->get($url, $this->headers ?: []);
-=======
-            if ($headers) {
-                $client->setDefaultOption('headers', $headers);
-            }
->>>>>>> 76af6059
+            $httpResponse = $client->get($url, ['headers' => $headers]);
 
             $response = (string) $httpResponse->getBody();
         } catch (HttpAdapterException $e) {
@@ -356,8 +350,6 @@
         return $response;
     }
 
-<<<<<<< HEAD
-=======
     protected function getAuthorizationHeaders($token)
     {
         $headers = [];
@@ -376,7 +368,6 @@
         return $headers;
     }
 
->>>>>>> 76af6059
     public function setRedirectHandler(Closure $handler)
     {
         $this->redirectHandler = $handler;
