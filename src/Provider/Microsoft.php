--- conflicted
+++ resolved
@@ -28,12 +28,6 @@
         $client->setBaseUrl('https://apis.live.net/v5.0/' . $response->id . '/picture');
         $request = $client->get()->send();
         $info = $request->getInfo();
-<<<<<<< HEAD
-
-        print_r($info);die();
-
-=======
->>>>>>> ea5851f7
         $imageUrl = $info['url'];
 
         $user = new User;
